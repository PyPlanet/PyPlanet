--- conflicted
+++ resolved
@@ -1,13 +1,9 @@
 [bumpversion]
 commit = True
 tag = False
-<<<<<<< HEAD
-current_version = 0.10.2
-=======
 current_version = 0.10.3
->>>>>>> 5813651f
 parse = (?P<major>\d+)\.(?P<minor>\d+)\.(?P<patch>\d+)(\-(?P<release>.*))?
-serialize = 
+serialize =
 	{major}.{minor}.{patch}-{release}
 	{major}.{minor}.{patch}
 
@@ -17,7 +13,7 @@
 
 [bumpversion:part:release]
 optional_value = final
-values = 
+values =
 	alpha
 	beta
 	rc
