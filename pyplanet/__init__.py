"""
PyPlanet, a robust and simple Maniaplanet Server Controller for Python 3.6+.
Please see LICENSE file in root of project.
"""
<<<<<<< HEAD
__version__ = '0.10.0'
=======
__version__ = '0.10.1-rc1'
>>>>>>> 23b17cea
__author__ = 'Tom Valk'<|MERGE_RESOLUTION|>--- conflicted
+++ resolved
@@ -2,9 +2,5 @@
 PyPlanet, a robust and simple Maniaplanet Server Controller for Python 3.6+.
 Please see LICENSE file in root of project.
 """
-<<<<<<< HEAD
-__version__ = '0.10.0'
-=======
 __version__ = '0.10.1-rc1'
->>>>>>> 23b17cea
 __author__ = 'Tom Valk'