--- conflicted
+++ resolved
@@ -1,12 +1,9 @@
-declare Boolean Net_DistractionFreeMode for UI;
+
+declare netwrite Boolean Net_DistractionFreeMode for UI;
 
 while(True) {
   foreach (Event in PendingEvents) {
-<<<<<<< HEAD
-    if (Event.Type == CMlScriptEvent::Type::KeyPress && Event.KeyCode == 46) {
-=======
     if (Event.Type == CMlScriptEvent::Type::KeyPress && Event.KeyCode == 45) {
->>>>>>> 899c330c
       if (Net_DistractionFreeMode == True) {
         Net_DistractionFreeMode = False;
       } else {
