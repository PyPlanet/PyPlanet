import asyncio
import logging
import uuid

from requests.exceptions import ConnectionError as RequestsConnectionError

from pyplanet.apps.config import AppConfig
from pyplanet.apps.contrib.dedimania.api import DedimaniaAPI, DedimaniaRecord
from pyplanet.apps.contrib.dedimania.exceptions import DedimaniaException, DedimaniaTransportException
from pyplanet.apps.core.trackmania import callbacks as tm_signals
from pyplanet.apps.core.maniaplanet import callbacks as mp_signals
from pyplanet.contrib.setting import Setting
from pyplanet.utils import times

from .views import DedimaniaRecordsWidget, DedimaniaRecordsListView

logger = logging.getLogger(__name__)


class Dedimania(AppConfig):
	game_dependencies = ['trackmania']
	app_dependencies = ['core.maniaplanet', 'core.trackmania']

	def __init__(self, *args, **kwargs):
		super().__init__(*args, **kwargs)

		self.widget = None
		self.api = None

		self.lock = asyncio.Lock()
		self.current_records = []
		self.player_info = dict()
		self.server_max_rank = None
		self.map_status = False

		self.setting_server_login = Setting(
			'server_login', 'Dedimania Server Login', Setting.CAT_KEYS, type=str,
			description='Only fill in when you want to override the auto-detected server login!',
			default=None
		)
		self.setting_dedimania_code = Setting(
			'dedimania_code', 'Dedimania Server Code', Setting.CAT_KEYS, type=str,
			description='The secret dedimania code. Get one at $lhttp://dedimania.net/tm2stats/?do=register',
			default=None
		)

		self.login = self.code = self.server_version = self.pack_mask = None

	def is_mode_supported(self, mode):
		return mode.startswith('TimeAttack') or mode.startswith('Rounds') or mode.startswith('Team') or \
			   mode.startswith('Laps') or mode.startswith('Cup')

	async def on_start(self):
		# Init settings.
		await self.context.setting.register(self.setting_server_login, self.setting_dedimania_code)

		# Check setting + return errors if not correct!
		self.login = await self.setting_server_login.get_value(refresh=True) or self.instance.game.server_player_login
		self.code = await self.setting_dedimania_code.get_value(refresh=True)
		if not self.code:
			message = '$z$s$fff»» $0b3Error: No dedimania code was provided, please edit the settings and restart PyPlanet (//settings)'
			logger.error('Dedimania Code not configured! Please configure with //settings and restart PyPlanet!')
			await self.instance.gbx.execute('ChatSendServerMessage', message)
			return

		# Init API (execute this in a non waiting future).
		self.api = DedimaniaAPI(
			self.instance,
			self.login, self.code, self.instance.game.server_path, self.instance.map_manager.current_map.environment,
			self.instance.game.dedicated_version, self.instance.game.dedicated_build
		)
		asyncio.ensure_future(self.initiate_api())

		# Register signals
		self.instance.signal_manager.listen(mp_signals.map.map_begin, self.map_begin)
		self.instance.signal_manager.listen(mp_signals.map.map_start, self.map_start)
		self.instance.signal_manager.listen(mp_signals.map.map_end, self.map_end)

		self.instance.signal_manager.listen(tm_signals.finish, self.player_finish)
		self.instance.signal_manager.listen(mp_signals.player.player_connect, self.player_connect)
		self.instance.signal_manager.listen(mp_signals.player.player_disconnect, self.player_disconnect)

		# Load initial data.
		self.widget = DedimaniaRecordsWidget(self)

	async def initiate_api(self):
		await self.api.on_start()
		try:
			await self.api.authenticate()
		except RequestsConnectionError as e:
			logger.error('Can\'t connect to dedimania! Dedimania down or blocked by your host? {}'.format(str(e)))
			return
		except ConnectionRefusedError as e:
			logger.error('Can\'t connect to dedimania! Dedimania down or blocked by your host? {}'.format(str(e)))
			return
		except Exception as e:
			logger.exception(e)
			logger.error('Dedimania app unloaded!')
			print(type(e))
			return

		await self.map_begin(self.instance.map_manager.current_map)

	async def show_records_list(self, player, data = None, **kwargs):
		"""
		Show record list view to player.

		:param player: Player instance.
		:param data: -
		:param kwargs: -
		:type player: pyplanet.apps.core.maniaplanet.models.Player
		:return: view instance or nothing when there are no records.
		"""
		if not len(self.current_records):
			message = '$z$s$fff» $i$f00There are currently no dedimania records on this map!'
			await self.instance.gbx.execute('ChatSendServerMessageToLogin', message, player.login)
			return

		# TODO: Move logic to view class.
		index = 1
		view = DedimaniaRecordsListView(self)
		view_data = []

		async with self.lock:
			first_time = self.current_records[0].score
			for item in self.current_records:
				record_time_difference = ''
				if index > 1:
					record_time_difference = '$f00 + ' + times.format_time((item.score - first_time))
				view_data.append({'index': index, 'nickname': item.nickname,
								  'record_time': times.format_time(item.score),
								  'record_time_difference': record_time_difference})
				index += 1
		view.objects_raw = view_data
		view.title = 'Dedimania Records on {}'.format(self.instance.map_manager.current_map.name)
		await view.display(player=player.login)
		return view

	async def map_start(self, map, restarted, **kwargs):
		if restarted:
			await self.map_end(map)
			await self.map_begin(map)

	async def map_begin(self, map):
		# Reset retries.
		self.api.retries = 0

		# Set map status.
		self.map_status = map.time_author > 6200 or map.num_checkpoints > 0

		# Fetch records + update widget.
		await self.refresh_records()
		await self.chat_current_record()
		await self.widget.display()

	async def map_end(self, map):
		if not self.map_status:
			logger.warning('Don\'t send dedi records, map not supported or we are offline!')
			return

		# Get data, prepare for sending.
		async with self.lock:
			await self.api.set_map_times(
				map, 'TA' if 'TimeAttack' in await self.instance.mode_manager.get_current_script() else 'Rounds',
				self.current_records
			)

	async def refresh_records(self):
		try:
			async with self.lock:
				self.server_max_rank, modes, player_infos, self.current_records = await self.api.get_map_details(
					self.instance.map_manager.current_map,
					'TA' if 'TimeAttack' in await self.instance.mode_manager.get_current_script() else 'Rounds',
					server_name=self.instance.game.server_name, server_comment='', is_private=self.instance.game.server_is_private,
					max_players=self.instance.game.server_max_players['CurrentValue'], max_specs=self.instance.game.server_max_specs['CurrentValue'],
					players=await self.instance.gbx.execute('GetPlayerList', -1, 0),
					server_login=self.instance.game.server_player_login
				)
		except DedimaniaTransportException as e:
			if 'Max retries exceeded' in str(e):
				message = '$z$s$fff»» $f00Error: Dedimania seems down?'
			else:
				message = '$z$s$fff»» $f00Error: Dedimania error occured!'
				logger.exception(e)
			await self.instance.gbx.execute('ChatSendServerMessage', message)
			return
		except Exception as e:
			logger.exception(e)
			async with self.lock:
				self.current_records = []
			return

		for info in player_infos:
			self.player_info[info['Login']] = dict(
				banned=False, login=info['Login'], max_rank=info['MaxRank'],
			)

	async def player_connect(self, player, is_spectator, **kwargs):
		try:
			await self.widget.display(player=player)
			res = await self.instance.gbx.execute('GetDetailedPlayerInfo', player.login)
			p_info = await self.api.player_connect(
				player.login, player.nickname, res['Path'], is_spectator
			)
			if p_info:
				self.player_info[player.login] = p_info
		except ConnectionRefusedError:
			return
		except TimeoutError:
			return
		except DedimaniaException:
			return

	async def player_disconnect(self, player, **kwargs):
		try:
			del self.player_info[player.login]
		except:
			pass
		try:
			await self.api.player_disconnect(player.login, '')
		except:
			pass

	async def player_finish(self, player, race_time, lap_time, lap_cps, flow, raw, **kwargs):
		if not self.map_status:
			return
		if player.login not in self.player_info:
			logger.warning('Player info not (yet) retrieved from dedimania for the player {}'.format(player.login))
			return
		player_info = self.player_info[player.login]
		current_records = [x for x in self.current_records if x.login == player.login]
		score = lap_time
		if len(current_records) > 0:
			current_record = current_records[0]
			previous_index = self.current_records.index(current_record) + 1

			if score < current_record.score:
				previous_time = current_record.score

				# Determinate new rank.
				async with self.lock:
					new_rank = 1
					for idx, record in enumerate(self.current_records):
						new_rank = idx + 1
						if score <= record.score:
							break

				# Check if the player or server allows this player to finish with his max_rank.
				if new_rank > int(self.server_max_rank) and new_rank > int(player_info['max_rank']):
					logger.debug('Ignore time, not within server or player max_rank.')
					return

				try:
					if new_rank == 1:
						# We need the ghost replay too.
						current_record.ghost_replay, current_record.virtual_replay = await self.get_replays(player.login, ghost=True, virtual=True)
					else:
						# Get virtual replay.
						_, current_record.virtual_replay = await self.get_replays(current_record.login, ghost=False, virtual=True)
				except:
					return

				# Update score + infos.
				async with self.lock:
					current_record.score = score
					current_record.cps = lap_cps
					self.current_records.sort(key=lambda x: x.score)

				if new_rank < previous_index:
<<<<<<< HEAD
					message = '$z$s$fff»» $fff{}$z$s$0f3 gained the $fff{}.$0f3 Dedimania Record: $fff\uf017 {}$0f3 ($fff{}.$0f3 $fff-{}$0f3).'.format(
=======
					message = '$z$s$fff»» $fff{}$z$s$0b3 gained the $fff{}.$0b3 Dedimania Record, with a time of $fff\uf017 {}$0b3 ($fff{}.$0b3 $fff-{}$0b3).'.format(
>>>>>>> 8cfe7e0c
						player.nickname, new_rank, times.format_time(score), previous_index,
						times.format_time((previous_time - score))
					)
				else:
<<<<<<< HEAD
					message = '$z$s$fff»» $fff{}$z$s$0f3 improved the $fff{}.$0f3 Dedimania Record: $fff\uf017 {}$0f3 ($fff-{}$0f3).'.format(
=======
					message = '$z$s$fff»» $fff{}$z$s$0b3 improved the $fff{}.$0b3 Dedimania Record, with a time of $fff\uf017 {}$0b3 ($fff-{}$0b3).'.format(
>>>>>>> 8cfe7e0c
						player.nickname, new_rank, times.format_time(score),
						times.format_time((previous_time - score))
					)

				await asyncio.gather(
					self.instance.gbx.execute('ChatSendServerMessage', message),
					self.widget.display()
				)

			elif score == current_record.score:
<<<<<<< HEAD
				message = '$z$s$fff»» $fff{}$z$s$0f3 equalled the $fff{}.$0f3 Dedimania Record: $fff\uf017 {}$0f3.'.format(
=======
				message = '$z$s$fff»» $fff{}$z$s$0b3 equalled the $fff{}.$0b3 Dedimania Record, with a time of $fff\uf017 {}$0b3.'.format(
>>>>>>> 8cfe7e0c
					player.nickname, previous_index, times.format_time(score)
				)
				await self.instance.gbx.execute('ChatSendServerMessage', message)

		else:
			new_record = DedimaniaRecord(
				login=player.login, nickname=player.nickname, score=score, rank=None, max_rank=player_info['max_rank'],
				cps=lap_cps, vote=-1
			)

			# Determinate new rank.
			async with self.lock:
				new_rank = 1
				for idx, record in enumerate(self.current_records):
					new_rank = idx + 1
					if score <= record.score:
						break

			# Check if the player or server allows this player to finish with his max_rank.
			if new_rank > int(self.server_max_rank) and new_rank > int(player_info['max_rank']):
				logger.debug('Ignore time, not within server or player max_rank.')
				return

			try:
				if new_rank == 1:
					new_record.ghost_replay, new_record.virtual_replay = await self.get_replays(player.login, ghost=True, virtual=True)
				else:
					_, new_record.virtual_replay = await self.get_replays(player.login, ghost=False, virtual=True)
			except:
				return

			async with self.lock:
				self.current_records.append(new_record)
				self.current_records.sort(key=lambda x: x.score)
				new_index = self.current_records.index(new_record) + 1
<<<<<<< HEAD
			message = '$z$s$fff»» $fff{}$z$s$0f3 drove the $fff{}.$0f3 Dedimania Record: $fff\uf017 {}$0f3.'.format(
=======
			message = '$z$s$fff»» $fff{}$z$s$0b3 drove the $fff{}.$0b3 Dedimania Record, with a time of $fff\uf017 {}$0b3.'.format(
>>>>>>> 8cfe7e0c
				player.nickname, new_index, times.format_time(score)
			)
			await asyncio.gather(
				self.instance.gbx.execute('ChatSendServerMessage', message),
				self.widget.display()
			)

	async def get_replays(self, player_login, ghost=False, virtual=True):
		replay_name = 'dedimania_{}.Replay.Gbx'.format(uuid.uuid4().hex)
		calls = list()
		if virtual:
			calls.append(self.instance.gbx.prepare('GetValidationReplay', player_login))
		if ghost:
			calls.append(self.instance.gbx.prepare('SaveBestGhostsReplay', player_login, replay_name))

		results = await self.instance.gbx.multicall(*calls)

		if ghost:
			try:
				async with self.instance.storage.open('UserData/Replays/{}'.format(replay_name)) as ghost_file:
					ghost_base = ghost_file.read()
					if virtual:
						return ghost_base, results[0]
					return ghost_base, None
			except FileNotFoundError as e:
				message = '$z$s$fff»» $f00Error: Dedimania requires you to have file access on the server. We can\'t fetch' \
						  'the driven replay!'
				logger.error('Please make sure we can access the dedicated files. Configure your storage driver correctly! '
							 '{}'.format(str(e)))
				await self.instance.gbx.execute('ChatSendServerMessage', message)
				raise DedimaniaException('Can\'t access files')
			except PermissionError as e:
				message = '$z$s$fff»» $f00Error: Dedimania requires you to have file access on the server. We can\'t fetch' \
						  'the driven replay because of an permission problem!'
				logger.error('We can\'t read files in the dedicated folder, your permissions don\'t allow us to read it! '
							 '{}'.format(str(e)))
				await self.instance.gbx.execute('ChatSendServerMessage', message)
				raise DedimaniaException('Can\'t access files due to permission problems')
		return None, results[0]

	async def chat_current_record(self):
		records_amount = len(self.current_records)
		if records_amount > 0:
			first_record = self.current_records[0]
			message = '$z$s$fff»» $0b3Current Dedimania Record: $fff\uf017 {}$z$s$0b3 by $fff{}$z$s$0b3 ($fff{}$0b3 records)'.format(
				times.format_time(first_record.score), first_record.nickname, records_amount
			)
			calls = list()
			calls.append(self.instance.gbx.prepare('ChatSendServerMessage', message))
			for player in self.instance.player_manager.online:
				calls.append(self.chat_personal_record(player))
			await self.instance.gbx.multicall(*calls)
		else:
			message = '$z$s$fff»» $0b3There is no Dedimania Record on this map yet.'
			await self.instance.gbx.execute('ChatSendServerMessage', message)

	async def chat_personal_record(self, player):
		async with self.lock:
			record = [x for x in self.current_records if x.login == player.login]

		if len(record) > 0:
			message = '$z$s$fff» $0b3You currently hold the $fff{}.$0b3 Dedimania Record: $fff\uf017 {}'.format(
				self.current_records.index(record[0]) + 1, times.format_time(record[0].score)
			)
			return self.instance.gbx.prepare('ChatSendServerMessageToLogin', message, player.login)
		else:
			message = '$z$s$fff» $0b3You don\'t have a Dedimania Record on this map yet.'
			return self.instance.gbx.prepare('ChatSendServerMessageToLogin', message, player.login)<|MERGE_RESOLUTION|>--- conflicted
+++ resolved
@@ -267,20 +267,12 @@
 					self.current_records.sort(key=lambda x: x.score)
 
 				if new_rank < previous_index:
-<<<<<<< HEAD
-					message = '$z$s$fff»» $fff{}$z$s$0f3 gained the $fff{}.$0f3 Dedimania Record: $fff\uf017 {}$0f3 ($fff{}.$0f3 $fff-{}$0f3).'.format(
-=======
 					message = '$z$s$fff»» $fff{}$z$s$0b3 gained the $fff{}.$0b3 Dedimania Record, with a time of $fff\uf017 {}$0b3 ($fff{}.$0b3 $fff-{}$0b3).'.format(
->>>>>>> 8cfe7e0c
 						player.nickname, new_rank, times.format_time(score), previous_index,
 						times.format_time((previous_time - score))
 					)
 				else:
-<<<<<<< HEAD
-					message = '$z$s$fff»» $fff{}$z$s$0f3 improved the $fff{}.$0f3 Dedimania Record: $fff\uf017 {}$0f3 ($fff-{}$0f3).'.format(
-=======
 					message = '$z$s$fff»» $fff{}$z$s$0b3 improved the $fff{}.$0b3 Dedimania Record, with a time of $fff\uf017 {}$0b3 ($fff-{}$0b3).'.format(
->>>>>>> 8cfe7e0c
 						player.nickname, new_rank, times.format_time(score),
 						times.format_time((previous_time - score))
 					)
@@ -291,11 +283,7 @@
 				)
 
 			elif score == current_record.score:
-<<<<<<< HEAD
-				message = '$z$s$fff»» $fff{}$z$s$0f3 equalled the $fff{}.$0f3 Dedimania Record: $fff\uf017 {}$0f3.'.format(
-=======
 				message = '$z$s$fff»» $fff{}$z$s$0b3 equalled the $fff{}.$0b3 Dedimania Record, with a time of $fff\uf017 {}$0b3.'.format(
->>>>>>> 8cfe7e0c
 					player.nickname, previous_index, times.format_time(score)
 				)
 				await self.instance.gbx.execute('ChatSendServerMessage', message)
@@ -331,11 +319,7 @@
 				self.current_records.append(new_record)
 				self.current_records.sort(key=lambda x: x.score)
 				new_index = self.current_records.index(new_record) + 1
-<<<<<<< HEAD
-			message = '$z$s$fff»» $fff{}$z$s$0f3 drove the $fff{}.$0f3 Dedimania Record: $fff\uf017 {}$0f3.'.format(
-=======
 			message = '$z$s$fff»» $fff{}$z$s$0b3 drove the $fff{}.$0b3 Dedimania Record, with a time of $fff\uf017 {}$0b3.'.format(
->>>>>>> 8cfe7e0c
 				player.nickname, new_index, times.format_time(score)
 			)
 			await asyncio.gather(
