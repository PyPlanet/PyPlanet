--- conflicted
+++ resolved
@@ -32,19 +32,16 @@
 		elif self.app.current_karma < 0:
 			karma_color = '$f00'
 
-		karma_percentage = round((len(self.app.current_positive_votes) / (len(self.app.current_votes))) * 100, 1)
+		context = await super().get_context_data()
+
+		karma_percentage = round((len(self.app.current_positive_votes) / (len(self.app.current_votes))) * 100, 2) \
+			if len(self.app.current_votes) > 0 else 0
 		positive_blocks = round(karma_percentage / 10)
 
-		context = await super().get_context_data()
-		karma_percentage = round((len(self.app.current_positive_votes) / (len(self.app.current_votes))) * 100, 2) \
-			if len(self.app.current_votes) > 0 else 0
 		context.update({
 			'current_karma': self.app.current_karma,
 			'current_karma_percentage': karma_percentage,
-<<<<<<< HEAD
 			'positive_blocks': positive_blocks,
-=======
->>>>>>> 06133320
 			'karma_color': karma_color,
 			'positive_votes': len(self.app.current_positive_votes),
 			'negative_votes': len(self.app.current_negative_votes)
