from pyplanet.apps.config import AppConfig
from pyplanet.apps.contrib.funcmd.view import EmojiToolbarView
from pyplanet.contrib.command import Command

from pyplanet.apps.core.maniaplanet import callbacks as mp_signals
from pyplanet.contrib.setting import Setting


class FunCmd(AppConfig):
	app_dependencies = ['core.maniaplanet']

	def __init__(self, *args, **kwargs):
		super().__init__(*args, **kwargs)

		self.setting_emoji_toolbar = Setting(
			'emoji_toolbar', 'Display Emoji Toolbar', Setting.CAT_DESIGN, type=bool, default=True,
			description='Display the Emoji Toolbar to users.',
			change_target=self.reload_settings
		)

		self.emoji_toolbar = EmojiToolbarView(self)

	async def on_start(self):
		await self.context.setting.register(
			self.setting_emoji_toolbar
		)

		await self.instance.command_manager.register(
			Command(command='afk', target=self.command_afk, admin=False, description='Set yourself as AFK'),
			Command(command='bootme', target=self.command_bootme, admin=False, description='Boot yourself from the server'),
			Command(command='rq', aliases='ragequit', target=self.command_rq, admin=False, description='Ragequit from the server'),
			Command(command='gg', target=self.command_gg, admin=False, description='Send Good Game to everyone'),
			Command(command='n1', target=self.command_n1, admin=False, description='Send Nice One to everyone'),
			Command(command='ns', target=self.command_ns, admin=False, description='Send Nice Shot to everyone'),
			Command(command='nt', target=self.command_nt, admin=False, description='Send Nice Try/Nice Time to everyone'),
		)

		self.context.signals.listen(mp_signals.player.player_connect, self.player_connect)

		if await self.setting_emoji_toolbar.get_value():
			await self.emoji_toolbar.display()

	async def reload_settings(self, *args, **kwargs):
		if await self.setting_emoji_toolbar.get_value():
			await self.emoji_toolbar.display()
		else:
			await self.emoji_toolbar.hide()

	async def player_connect(self, player, *args, **kwargs):
		if await self.setting_emoji_toolbar.get_value():
			await self.emoji_toolbar.display(player_logins=[player.login])

	async def command_afk(self, player, data, **kwargs):
		if 'admin' in self.instance.apps.apps and self.instance.apps.apps['admin'].server.chat_redirection:
			return
		await self.instance.gbx.multicall(
			self.instance.gbx('ForceSpectator', player.login, 3),
			self.instance.chat('$fff {}$z$s$fff is now away from keyboard.'.format(player.nickname))
		)

	async def command_bootme(self, player, data, **kwargs):
		if 'admin' in self.instance.apps.apps and self.instance.apps.apps['admin'].server.chat_redirection:
			return
		await self.instance.gbx.multicall(
			self.instance.chat('$fff  {}$z$s$fff chooses to boot back to real life!'.format(player.nickname)),
			self.instance.gbx('Kick', player.login, 'chooses to boot to real life (/bootme)'),
		)

	async def command_rq(self, player, data, **kwargs):
		if 'admin' in self.instance.apps.apps and self.instance.apps.apps['admin'].server.chat_redirection:
			return
		await self.instance.gbx.multicall(
			self.instance.chat('$f00 {}$z$s$f00 rage quits.'.format(player.nickname)),
			self.instance.gbx('Kick', player.login, 'rage quit (/rq)'),
		)

	async def command_gg(self, player, data, **kwargs):
		if 'admin' in self.instance.apps.apps and self.instance.apps.apps['admin'].server.chat_redirection:
			return
		await self.instance.chat('$fff {}$z$s$fff Good Game everyone!'.format(player.nickname))

	async def command_n1(self, player, data, **kwargs):
		if 'admin' in self.instance.apps.apps and self.instance.apps.apps['admin'].server.chat_redirection:
			return
		await self.instance.chat('$fff {}$z$s$fff Nice one!'.format(player.nickname))

	async def command_ns(self, player, data, **kwargs):
<<<<<<< HEAD
		if 'admin' in self.instance.apps.apps and self.instance.apps.apps['admin'].server.chat_redirection:
			return
		await self.instance.chat('$fff {}$z$s$fff Nice shot!'.format(player.nickname))
=======
		if self.instance.game.game == 'sm':
			await self.instance.chat('$fff {}$z$s$fff Nice shot!'.format(player.nickname))
>>>>>>> 14c4d8c0

	async def command_nt(self, player, data, **kwargs):
		if 'admin' in self.instance.apps.apps and self.instance.apps.apps['admin'].server.chat_redirection:
			return
		if self.instance.game.game == 'sm':
			await self.instance.chat('$fff {}$z$s$fff Nice try!'.format(player.nickname))
		else:
			await self.instance.chat('$fff {}$z$s$fff Nice time!'.format(player.nickname))<|MERGE_RESOLUTION|>--- conflicted
+++ resolved
@@ -31,9 +31,13 @@
 			Command(command='rq', aliases='ragequit', target=self.command_rq, admin=False, description='Ragequit from the server'),
 			Command(command='gg', target=self.command_gg, admin=False, description='Send Good Game to everyone'),
 			Command(command='n1', target=self.command_n1, admin=False, description='Send Nice One to everyone'),
-			Command(command='ns', target=self.command_ns, admin=False, description='Send Nice Shot to everyone'),
 			Command(command='nt', target=self.command_nt, admin=False, description='Send Nice Try/Nice Time to everyone'),
 		)
+
+		if self.instance.game.game == 'sm':
+			await self.instance.command_manager.register(
+				Command(command='ns', target=self.command_ns, admin=False, description='Send Nice Shot to everyone'),
+			)
 
 		self.context.signals.listen(mp_signals.player.player_connect, self.player_connect)
 
@@ -85,14 +89,9 @@
 		await self.instance.chat('$fff {}$z$s$fff Nice one!'.format(player.nickname))
 
 	async def command_ns(self, player, data, **kwargs):
-<<<<<<< HEAD
 		if 'admin' in self.instance.apps.apps and self.instance.apps.apps['admin'].server.chat_redirection:
 			return
 		await self.instance.chat('$fff {}$z$s$fff Nice shot!'.format(player.nickname))
-=======
-		if self.instance.game.game == 'sm':
-			await self.instance.chat('$fff {}$z$s$fff Nice shot!'.format(player.nickname))
->>>>>>> 14c4d8c0
 
 	async def command_nt(self, player, data, **kwargs):
 		if 'admin' in self.instance.apps.apps and self.instance.apps.apps['admin'].server.chat_redirection:
