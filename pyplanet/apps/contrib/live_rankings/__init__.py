from pyplanet.apps.config import AppConfig
from pyplanet.apps.contrib.live_rankings.views import LiveRankingsWidget, RaceRankingsWidget

from pyplanet.apps.core.trackmania import callbacks as tm_signals
from pyplanet.apps.core.maniaplanet import callbacks as mp_signals

from pyplanet.contrib.setting import Setting


class LiveRankings(AppConfig):
	game_dependencies = ['trackmania', 'trackmania_next']
	app_dependencies = ['core.maniaplanet', 'core.trackmania']

	def __init__(self, *args, **kwargs):
		super().__init__(*args, **kwargs)

		self.current_rankings = []
		self.points_repartition = []
		self.current_finishes = []
		self.is_warming_up = False
		self.widget = None
		self.dedimania_enabled = False

		self.race_widget = None
		self.display_race_widget = False

		self.setting_rankings_amount = Setting(
			'rankings_amount', 'Amount of rankings to display', Setting.CAT_BEHAVIOUR, type=int,
			description='Amount of live rankings to display (minimum: 15).',
			default=15
		)
		self.setting_nadeo_live_ranking = Setting(
			'nadeo_live_ranking', 'Show the Nadeo live rankings widget', Setting.CAT_BEHAVIOUR, type=bool,
			description='Show the Nadeo live rankings widgets besides the live rankings widget.', default=True,
			change_target=self.nadeo_widget_change
		)
		self.setting_race_ranking = Setting(
			'race_live_ranking', 'Show the race rankings widget', Setting.CAT_BEHAVIOUR, type=bool,
			description='Show the race rankings widgets besides the live rankings widget.', default=True,
			change_target=self.race_widget_change
		)

	async def on_start(self):
		# Init settings.
		await self.context.setting.register(
			self.setting_rankings_amount, self.setting_nadeo_live_ranking, self.setting_race_ranking
		)

		# Register signals
		self.context.signals.listen(mp_signals.map.map_start, self.map_start)
		self.context.signals.listen(mp_signals.flow.round_start, self.round_start)
		self.context.signals.listen(tm_signals.finish, self.player_finish)
		self.context.signals.listen(tm_signals.waypoint, self.player_waypoint)
		self.context.signals.listen(mp_signals.player.player_connect, self.player_connect)
		self.context.signals.listen(tm_signals.give_up, self.player_giveup)
		self.context.signals.listen(tm_signals.scores, self.scores)
		self.context.signals.listen(tm_signals.warmup_start, self.warmup_start)
		self.context.signals.listen(tm_signals.warmup_start_round, self.warmup_start)
		self.context.signals.listen(tm_signals.warmup_end, self.warmup_end)
		self.context.signals.listen(mp_signals.flow.podium_start, self.podium_start)

		# Make sure we move the multilap_info and disable the checkpoint_ranking and round_scores elements.
		if self.instance.game.game in ['tm', 'sm']:
			self.instance.ui_manager.properties.set_visibility('checkpoint_ranking', False)
			self.instance.ui_manager.properties.set_visibility('round_scores', await self.setting_nadeo_live_ranking.get_value())
			self.instance.ui_manager.properties.set_attribute('round_scores', 'pos', '-126.5 80. 150.')
			self.instance.ui_manager.properties.set_attribute('multilap_info', 'pos', '107., 88., 5.')

		self.dedimania_enabled = ('dedimania' in self.instance.apps.apps and 'dedimania' not in self.instance.apps.unloaded_apps)

		self.widget = LiveRankingsWidget(self)
		await self.widget.display()

		# Create the race rankings widget, call setting change method to set the UI accordingly.
		self.race_widget = RaceRankingsWidget(self)
		await self.race_widget_change(self)

		scores = None
		try:
			scores = await self.instance.gbx('Trackmania.GetScores')
		except:
			pass

		if scores:
			await self.handle_scores(scores['players'])
			await self.widget.display()

		await self.get_points_repartition()

	async def nadeo_widget_change(self, *args, **kwargs):
		if self.instance.game.game in ['tm', 'sm']:
			self.instance.ui_manager.properties.set_visibility('round_scores', await self.setting_nadeo_live_ranking.get_value())
			await self.instance.ui_manager.properties.send_properties()

	async def race_widget_change(self, *args, **kwargs):
		self.display_race_widget = await self.setting_race_ranking.get_value()
		if not self.display_race_widget:
			await self.race_widget.hide()

		# Hide the game-provided race rankings widget when displaying this one.
		# Otherwise, reset visibility to the Nadeo live ranking setting.
		if self.instance.game.game in ['tm', 'sm']:
			if self.display_race_widget is True:
				self.instance.ui_manager.properties.set_visibility('round_scores', False)
				await self.instance.ui_manager.properties.send_properties()
			else:
				self.instance.ui_manager.properties.set_visibility('round_scores', await self.setting_nadeo_live_ranking.get_value())
				await self.instance.ui_manager.properties.send_properties()

	def is_mode_supported(self, mode):
		mode = mode.lower()
		return mode.startswith('timeattack') or mode.startswith('rounds') or mode.startswith('team') or \
			   mode.startswith('laps') or mode.startswith('cup') or mode.startswith('trackmania/tm_timeattack_online') or \
			   mode.startswith('trackmania/tm_rounds_online') or mode.startswith('trackmania/tm_teams_online') or \
			   mode.startswith('trackmania/tm_laps_online') or mode.startswith('trackmania/tm_cup_online')

	async def scores(self, section, players, **kwargs):
		if section == 'PreEndRound':
			# Do not update the live rankings on the 'pre end round'-stage.
			# This will make the points added disappear without updating the actual scores.
			return

		await self.handle_scores(players)
		await self.widget.display()

	async def handle_scores(self, players):
		self.current_rankings = []
		self.current_finishes = []

		current_script = (await self.instance.mode_manager.get_current_script()).lower()
		if 'timeattack' in current_script or 'trackmania/tm_timeattack_online' in current_script:
			for player in players:
				if 'best_race_time' in player:
					if player['best_race_time'] != -1:
						new_ranking = dict(login=player['player'].login, nickname=player['player'].nickname, score=player['best_race_time'])
						self.current_rankings.append(new_ranking)
				elif 'bestracetime' in player:
					if player['bestracetime'] != -1:
						new_ranking = dict(login=player['login'], nickname=player['name'], score=player['bestracetime'])
						self.current_rankings.append(new_ranking)

			self.current_rankings.sort(key=lambda x: x['score'])
		elif 'rounds' in current_script or 'team' in current_script or 'cup' in current_script or \
			'trackmania/tm_rounds_online' in current_script or 'trackmania/tm_teams_online' in current_script or 'trackmania/tm_cup_online' in current_script:
			for player in players:
				if 'map_points' in player:
					if player['map_points'] != -1:
						new_ranking = dict(login=player['player'].login, nickname=player['player'].nickname, score=player['map_points'], points_added=0)
						self.current_rankings.append(new_ranking)
				elif 'mappoints' in player:
					if player['mappoints'] != -1:
						new_ranking = dict(login=player['login'], nickname=player['name'], score=player['mappoints'], points_added=0)
						self.current_rankings.append(new_ranking)

			self.current_rankings.sort(key=lambda x: x['score'])
			self.current_rankings.reverse()

	async def map_start(self, map, restarted, **kwargs):
		self.current_rankings = []
		self.current_finishes = []
		self.dedimania_enabled = ('dedimania' in self.instance.apps.apps and 'dedimania' not in self.instance.apps.unloaded_apps)
		await self.get_points_repartition()
		await self.widget.display()

	async def round_start(self, count, time):
		await self.get_points_repartition()
		await self.race_widget.hide()

	async def podium_start(self, **kwargs):
		await self.race_widget.hide()

	async def player_connect(self, player, is_spectator, source, signal):
		await self.widget.display(player=player)

	async def warmup_start(self, **kwargs):
		self.is_warming_up = True
		self.current_rankings = []
		self.current_finishes = []
		await self.get_points_repartition()
		await self.widget.display()
		await self.race_widget.hide()

	async def warmup_end(self, **kwargs):
		self.is_warming_up = False
		self.current_rankings = []
		self.current_finishes = []
		await self.get_points_repartition()
		await self.widget.display()

	async def player_giveup(self, time, player, flow):
		current_script = (await self.instance.mode_manager.get_current_script()).lower()
		if 'laps' not in current_script and 'trackmania/tm_laps_online' not in current_script:
			return

		current_rankings = [x for x in self.current_rankings if x['login'] == player.login]
		if len(current_rankings) > 0:
			current_ranking = current_rankings[0]
			current_ranking['giveup'] = True

		await self.widget.display()

	async def player_waypoint(self, player, race_time, flow, raw):
		current_script = (await self.instance.mode_manager.get_current_script()).lower()
		if 'laps' not in current_script and 'trackmania/tm_laps_online' not in current_script:
			return

		current_rankings = [x for x in self.current_rankings if x['login'] == player.login]
		if len(current_rankings) > 0:
			current_ranking = current_rankings[0]
			current_ranking['score'] = raw['racetime']
			current_ranking['cps'] = (raw['checkpointinrace'] + 1)
			current_ranking['best_cps'] = (self.current_rankings[0]['cps'])
			current_ranking['finish'] = raw['isendrace']
			current_ranking['cp_times'] = raw['curracecheckpoints']
			current_ranking['giveup'] = False
		else:
			best_cps = 0
			if len(self.current_rankings) > 0:
				best_cps = (self.current_rankings[0]['cps'])
			new_ranking = dict(login=player.login, nickname=player.nickname, score=raw['racetime'], cps=(raw['checkpointinrace'] + 1), best_cps=best_cps, cp_times=raw['curracecheckpoints'], finish=raw['isendrace'], giveup=False)
			self.current_rankings.append(new_ranking)

		self.current_rankings.sort(key=lambda x: (-x['cps'], x['score']))
		await self.widget.display()

	async def player_finish(self, player, race_time, lap_time, cps, flow, is_end_race, raw, **kwargs):
		current_script = (await self.instance.mode_manager.get_current_script()).lower()
		if 'laps' in current_script or 'trackmania/tm_laps_online' in current_script:
			await self.player_waypoint(player, race_time, flow, raw)
			return

		if 'timeattack' in current_script or 'trackmania/tm_timeattack_online' in current_script:
			current_rankings = [x for x in self.current_rankings if x['login'] == player.login]
			score = lap_time
			if len(current_rankings) > 0:
				current_ranking = current_rankings[0]

				if score < current_ranking['score']:
					current_ranking['score'] = score
					self.current_rankings.sort(key=lambda x: x['score'])
					await self.widget.display()
			else:
				new_ranking = dict(login=player.login, nickname=player.nickname, score=score)
				self.current_rankings.append(new_ranking)
				self.current_rankings.sort(key=lambda x: x['score'])
				await self.widget.display()

			return

		if 'rounds' in current_script or 'team' in current_script or 'cup' in current_script or \
			'trackmania/tm_rounds_online' in current_script or 'trackmania/tm_teams_online' in current_script or 'trackmania/tm_cup_online' in current_script:
			if not is_end_race:
				# The finish event is also triggered when passing the finish in a multi-lap map, while not finishing the map.
				# In that case, no results should be processed as the player hasn't actually finished.
				return

			new_finish = dict(login=player.login, nickname=player.nickname, score=race_time)
			self.current_finishes.append(new_finish)
<<<<<<< HEAD

			new_finish_rank = len(self.current_finishes) - 1
			if not self.is_warming_up:
				new_finish['points_added'] = self.points_repartition[new_finish_rank] \
					if len(self.points_repartition) > new_finish_rank \
					else self.points_repartition[(len(self.points_repartition) - 1)]
			else:
				new_finish['points_added'] = 0
=======
			self.current_finishes.sort(key=lambda x: (x['score']))

			for current_finish_index in range(len(self.current_finishes)):
				current_finish = self.current_finishes[current_finish_index]
				if len(self.points_repartition) > current_finish_index:
					current_finish['points_added'] = self.points_repartition[current_finish_index]
				else:
					current_finish['points_added'] = self.points_repartition[(len(self.points_repartition) - 1)]

				current_ranking = next((item for item in self.current_rankings if item['login'] == current_finish['login']), None)
				if current_ranking is not None:
					current_ranking['points_added'] = current_finish['points_added']
				else:
					current_finish['score'] = 0
					self.current_rankings.append(current_finish)
>>>>>>> cb35d86d

			if not self.is_warming_up:
				current_ranking = next((item for item in self.current_rankings if item['login'] == player.login), None)
				if current_ranking is not None:
					current_ranking['points_added'] = new_finish['points_added']
				else:
					new_ranking = dict(login=player.login, nickname=player.nickname, score=0, points_added=new_finish['points_added'])
					self.current_rankings.append(new_ranking)

				self.current_rankings.sort(key=lambda x: (-x['score'], -x['points_added']))
				await self.widget.display()

			if self.display_race_widget:
				await self.race_widget.display()
			return

	async def get_points_repartition(self):
		current_script = (await self.instance.mode_manager.get_current_script()).lower()
		if 'rounds' in current_script or 'team' in current_script or 'cup' in current_script or \
			'trackmania/tm_rounds_online' in current_script or 'trackmania/tm_teams_online' in current_script or 'trackmania/tm_cup_online' in current_script:
			points_repartition = await self.instance.gbx('Trackmania.GetPointsRepartition')
			self.points_repartition = points_repartition['pointsrepartition']
		else:
			# Reset the points repartition array.
			self.points_repartition = []
			self.current_finishes = []<|MERGE_RESOLUTION|>--- conflicted
+++ resolved
@@ -256,16 +256,6 @@
 
 			new_finish = dict(login=player.login, nickname=player.nickname, score=race_time)
 			self.current_finishes.append(new_finish)
-<<<<<<< HEAD
-
-			new_finish_rank = len(self.current_finishes) - 1
-			if not self.is_warming_up:
-				new_finish['points_added'] = self.points_repartition[new_finish_rank] \
-					if len(self.points_repartition) > new_finish_rank \
-					else self.points_repartition[(len(self.points_repartition) - 1)]
-			else:
-				new_finish['points_added'] = 0
-=======
 			self.current_finishes.sort(key=lambda x: (x['score']))
 
 			for current_finish_index in range(len(self.current_finishes)):
@@ -275,21 +265,13 @@
 				else:
 					current_finish['points_added'] = self.points_repartition[(len(self.points_repartition) - 1)]
 
-				current_ranking = next((item for item in self.current_rankings if item['login'] == current_finish['login']), None)
-				if current_ranking is not None:
-					current_ranking['points_added'] = current_finish['points_added']
-				else:
-					current_finish['score'] = 0
-					self.current_rankings.append(current_finish)
->>>>>>> cb35d86d
-
-			if not self.is_warming_up:
-				current_ranking = next((item for item in self.current_rankings if item['login'] == player.login), None)
-				if current_ranking is not None:
-					current_ranking['points_added'] = new_finish['points_added']
-				else:
-					new_ranking = dict(login=player.login, nickname=player.nickname, score=0, points_added=new_finish['points_added'])
-					self.current_rankings.append(new_ranking)
+				if not self.is_warming_up:
+					current_ranking = next((item for item in self.current_rankings if item['login'] == player.login), None)
+					if current_ranking is not None:
+						current_ranking['points_added'] = new_finish['points_added']
+					else:
+						new_ranking = dict(login=player.login, nickname=player.nickname, score=0, points_added=new_finish['points_added'])
+						self.current_rankings.append(new_ranking)
 
 				self.current_rankings.sort(key=lambda x: (-x['score'], -x['points_added']))
 				await self.widget.display()
