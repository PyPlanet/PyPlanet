--- conflicted
+++ resolved
@@ -1,13 +1,14 @@
 import logging
 import os
 
+from io import BytesIO
 from pyplanet.apps.config import AppConfig
 from pyplanet.apps.contrib.mx.api import MXApi
 from pyplanet.apps.contrib.mx.exceptions import MXMapNotFound, MXInvalidResponse
 from pyplanet.apps.contrib.mx.view import MxSearchListView, MxPacksListView
 from pyplanet.contrib.command import Command
 from pyplanet.contrib.setting import Setting
-from collections import namedtuple
+from zipfile import ZipFile
 
 logger = logging.getLogger(__name__)
 
@@ -40,17 +41,14 @@
 		)
 
 		await self.instance.command_manager.register(
-<<<<<<< HEAD
-			Command(command='info', namespace='mx', target=self.mx_info),
-
-=======
 			# support backwards
 			Command(command='mx', namespace='add', target=self.add_mx_map, perms='mx:add_remote', admin=True).add_param(
 				'maps', nargs='*', type=str, required=True, help='MX ID(s) of maps to add.'),
 
 			# new mx namespace
->>>>>>> 11003707
 			Command(command='search', namespace='mx', target=self.search_mx_map, perms='mx:add_remote', admin=True),
+			Command(command='info', namespace='mx', target=self.mx_info),
+
 			Command(command='add', namespace='mx', target=self.add_mx_map, perms='mx:add_remote', admin=True).add_param(
 				'maps', nargs='*', type=str, required=True, help='MX ID(s) of maps to add.'),
 
@@ -61,7 +59,6 @@
 				.add_param('pack', nargs='*', type=str, required=True, help='MX ID(s) of mappacks to add.'),
 		)
 
-<<<<<<< HEAD
 	async def mx_info(self, player, data, **kwargs):
 		map_info = await self.api.map_info(self.instance.map_manager.current_map.uid)
 		if len(map_info) != 1:
@@ -95,12 +92,11 @@
 			)
 
 		await self.instance.gbx.multicall(*[self.instance.chat(message, player) for message in messages])
-=======
+
 	async def search_mx_pack(self, player, data, **kwargs):
 		self.api.key = await self.setting_mx_key.get_value()
 		window = MxPacksListView(self, player, self.api)
 		await window.display()
->>>>>>> 11003707
 
 	async def search_mx_map(self, player, data, **kwargs):
 		self.api.key = await self.setting_mx_key.get_value()
@@ -111,13 +107,50 @@
 		try:
 			pack_id = data.pack[0]
 			token = data.pack[1] if len(data.pack) == 2 else ""
-			ids = await self.api.get_pack_ids(pack_id, token)
-			mx_ids = list()
-			for obj in ids:
-				mx_ids.append(str(obj[0]))
-
-			mock = namedtuple("data", ["maps"])
-			await self.add_mx_map(player, mock(maps=mx_ids))
+			path = os.path.join('UserData', 'Maps', 'PyPlanet-MXPacks')
+
+			if not await self.instance.storage.driver.exists(path):
+				await self.instance.storage.driver.mkdir(path)
+
+			path = os.path.join('UserData', 'Maps', 'PyPlanet-MXPacks', pack_id)
+			if not await self.instance.storage.driver.exists(path):
+				await self.instance.storage.driver.mkdir(path)
+
+			response = await self.api.download_pack(pack_id, token)
+			if not response:
+				await self.instance.chat("Map pack not found", player.login)
+				return
+
+			data = await response.read()
+			zipfile = ZipFile(BytesIO(data))
+			count = 0
+			for name in zipfile.namelist():
+				map_filename = os.path.join('PyPlanet-MXPacks', pack_id, name)
+				async with self.instance.storage.open_map(map_filename, 'wb+') as map_file:
+					await map_file.write(zipfile.open(name).read())
+					await map_file.close()
+
+				# insert map to server
+				result = await self.instance.map_manager.add_map(map_filename, save_matchsettings=False)
+				if result:
+					count += 1
+
+			zipfile.close()
+			message = '$ff0Admin $fff{}$z$s$ff0 has added the map pack $fff{}$z$s$ff0 from MX $fff{}$z$s$ff0 maps added to server...'.format(
+				player.nickname, pack_id, count)
+			await self.instance.chat(message)
+
+			# save maps
+			try:
+				await self.instance.map_manager.save_matchsettings()
+			except:
+				pass
+			# update map list
+			try:
+				await self.instance.map_manager.update_list(full_update=True)
+			except:
+				pass
+
 		except MXMapNotFound:
 			message = '$ff0Error: Can\'t add map pack from MX, due error.'
 			await self.instance.chat(message, player)
