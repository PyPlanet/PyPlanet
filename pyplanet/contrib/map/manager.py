import asyncio
<<<<<<< HEAD
import os
=======
import logging
>>>>>>> cb44dabf

from xmlrpc.client import Fault
from peewee import DoesNotExist

from pyplanet.utils.log import handle_exception
from pyplanet.apps.core.maniaplanet.models import Map
from pyplanet.conf import settings
from pyplanet.contrib import CoreContrib
from pyplanet.contrib.map.exceptions import MapNotFound, MapException
from pyplanet.core.exceptions import ImproperlyConfigured


class MapManager(CoreContrib):
	"""
	Map Manager. Manages the current map pool and the current and next map.

	.. todo::

		Write introduction.

	.. warning::

		Don't initiate this class yourself.

	"""
	def __init__(self, instance):
		"""
		Initiate, should only be done from the core instance.

		:param instance: Instance.
		:type instance: pyplanet.core.instance.Instance
		"""
		self._instance = instance
		self.lock = asyncio.Lock()

		# The matchsettings contains the name of the current loaded matchsettings file.
		self._matchsettings = None

		# The maps contain a list of map instances in the order that are in the current loaded list.
		self._maps = set()

		# The current map will always be in this variable. The next map will always be here. It will be updated. once
		# it's updated it should be send to the dedicated to queue the next map.
		self._previous_map = None
		self._current_map = None
		self._next_map = None

	async def on_start(self):
		self._instance.signal_manager.listen('maniaplanet:playlist_modified', lambda: '')

		# Fully update list + database.
		await self.update_list(full_update=True)

		# Get current and next map.
		self._current_map, self._next_map = await asyncio.gather(
			self.handle_map_change(await self._instance.gbx('GetCurrentMapInfo')),
			self.handle_map_change(await self._instance.gbx('GetNextMapInfo')),
		)
		self._previous_map = None

	async def handle_map_change(self, info):
		"""
		This will be called from the glue that creates the signal 'maniaplanet:map_begin' or 'map_end'.

		:param info: Mapinfo in dict.
		:return: Map instance.
		:rtype: pyplanet.apps.core.maniaplanet.models.map.Map
		"""
		map_info = await Map.get_or_create_from_info(
			uid=info['UId'], name=info['Name'], author_login=info['Author'], file=info['FileName'],
			environment=info['Environnement'], map_type=info['MapType'], map_style=info['MapStyle'],
			num_laps=info['NbLaps'], num_checkpoints=info['NbCheckpoints'], time_author=info['AuthorTime'],
			time_bronze=info['BronzeTime'], time_silver=info['SilverTime'], time_gold=info['GoldTime'],
			price=info['CopperPrice']
		)
		self._previous_map = self._current_map
		self._current_map = map_info
		return map_info

	async def handle_playlist_change(self, source, **kwargs):
		return await self.update_list()

	async def update_list(self, full_update=False):
		raw_list = await self._instance.gbx('GetMapList', -1, 0)
		updated = list()

		if full_update:
			# We will initiate the maps in the database (or update).
			coroutines = [Map.get_or_create_from_info(
				details['UId'], details['FileName'], details['Name'], details['Author'],
				environment=details['Environnement'], time_gold=details['GoldTime'],
				price=details['CopperPrice'], map_type=details['MapType'], map_style=details['MapStyle']
			) for details in raw_list]

			maps = await asyncio.gather(*coroutines)
			async with self.lock:
				self._maps = set(maps)
		else:
			# Only update/insert the changed bits, (not checking for removed maps!!).
			async with self.lock:
				for details in raw_list:
					if not any(m.uid == details['UId'] for m in self._maps):
						# Map not yet in self._maps. Add it.
						map_instance = await Map.get_or_create_from_info(
							details['UId'], details['FileName'], details['Name'], details['Author'],
							environment=details['Environnement'], time_gold=details['GoldTime'],
							price=details['CopperPrice'], map_type=details['MapType'], map_style=details['MapStyle']
						)
						self._maps.add(map_instance)
						updated.append(map_instance)
		return updated

	async def get_map(self, uid=None):
		"""
		Get map instance by uid.

		:param uid: By uid (pk).
		:return: Player or exception if not found
		"""
		try:
			return await Map.get_by_uid(uid)
		except DoesNotExist:
			raise MapNotFound('Map not found.')

	async def get_map_by_index(self, index):
		"""
		Get map instance by index id (primary key).

		:param index: Primary key index.
		:return: Map instance or raise exception.
		"""
		try:
			return await Map.get(id=index)
		except DoesNotExist:
			raise MapNotFound('Map not found.')

	@property
	def next_map(self):
		"""
		The next scheduled map.

		:rtype: pyplanet.apps.core.maniaplanet.models.Map
		"""
		return self._next_map

	async def set_next_map(self, map):
		"""
		Set the next map. This will prepare the manager to set the next map and will communicate the next map to the
		dedicated server.

		The Map parameter can be a map instance or the UID of the map.

		:param map: Map instance or UID string.
		:type map: pyplanet.apps.core.maniaplanet.models.Map, str
		"""
		if isinstance(map, str):
			map = await self.get_map(map)
		if not isinstance(map, Map):
			raise Exception('When setting the map, you should give an Map instance!')
		if map.file:
			await self._instance.gbx('ChooseNextMap', map.file)
		else:
			await self._instance.gbx('SetNextMapIdent', map.uid)
		self._next_map = map

	@property
	def current_map(self):
		"""
		The current map, database model instance.

		:rtype: pyplanet.apps.core.maniaplanet.models.Map
		"""
		return self._current_map

	@property
	def previous_map(self):
		"""
		The previously played map, or None if not known!

		:rtype: pyplanet.apps.core.maniaplanet.models.Map
		"""
		return self._previous_map

	@property
	def maps(self):
		"""
		Get the maps that are currently loaded on the server. The list should contain model instances of the currently
		loaded matchsettings. This list should be up-to-date.

		:rtype: list
		"""
		return self._maps

	async def set_current_map(self, map):
		"""
		Set the current map and jump to it.

		:param map: Map instance or uid.
		"""
		if isinstance(map, str):
			map = await self.get_map(map)
		if not isinstance(map, Map):
			raise Exception('When setting the map, you should give an Map instance!')

		await self._instance.gbx('JumpToMapIdent', map.uid)
		self._next_map = map

	def playlist_has_map(self, uid):
		"""
		Check if our current playlist has a map with the UID given.

		:param uid: UID String
		:return: Boolean, True if it's in our current playlist (match settings in our session).
		"""
		for map_instance in self.maps:
			if map_instance.uid == uid:
				return True
		return False

	async def add_map(self, filename, insert=True, save_matchsettings=True):
		"""
		Add or insert map to current online playlist.

		:param filename: Load from filename relative to the 'Maps' directory on the dedicated host server.
		:param insert: Insert after the current map, this will make it play directly after the current map. True by default.
		:param save_matchsettings: Save match settings as well.
		:type filename: str
		:type insert: bool
		:type save_matchsettings: bool
		:raise: pyplanet.contrib.map.exceptions.MapIncompatible
		:raise: pyplanet.contrib.map.exceptions.MapException
		"""
		gbx_method = 'InsertMap' if insert else 'AddMap'

		try:
			return await self._instance.gbx(gbx_method, filename)
		except Fault as e:
			if 'unknown' in e.faultString:
				raise MapNotFound('Map is not found on the server.')
			elif 'already' in e.faultString:
				raise MapException('Map already added to server.')
			raise MapException(e.faultString)

		# Try to save match settings.
		try:
			if save_matchsettings:
				await self.save_matchsettings()
		except Exception as e:
			handle_exception(e, __name__, 'add_map', extra_data={'EXTRAHOOK': 'Map Insert bug, see #306'})

	async def upload_map(self, fh, filename, insert=True, overwrite=False):
		"""
		Upload and add/insert the map to the current online playlist.

		:param fh: File handler, bytesio object or any readable context.
		:param filename: The filename when saving on the server. Must include the map.gbx! Relative to 'Maps' folder.
		:param insert: Insert after the current map, this will make it play directly after the current map. True by default.
		:param overwrite: Overwrite current file if exists? Default False.
		:type filename: str
		:type insert: bool
		:type overwrite: bool
		:raise: pyplanet.contrib.map.exceptions.MapIncompatible
		:raise: pyplanet.contrib.map.exceptions.MapException
		:raise: pyplanet.core.storage.exceptions.StorageException
		"""
		exists = await self._instance.storage.driver.exists(filename)
		if exists and not overwrite:
			raise MapException('Map with filename already located on server!')
		if not exists:
			await self._instance.storage.driver.touch('{}{}'.format(self._instance.storage.MAP_FOLDER, filename))

		async with self._instance.storage.open_map(filename, 'wb+') as fw:
			await fw.write(fh.read(-1))

		return await self.add_map(filename, insert=insert)

	async def remove_map(self, map, delete_file=False):
		"""
		Remove and optionally delete file from server and playlist.

		:param map: Map instance or filename in string.
		:param delete_file: Boolean to decide if we are going to remove the file from the server too. Defaults to False.
		:type delete_file: bool
		:raise: pyplanet.contrib.map.exceptions.MapException
		:raise: pyplanet.core.storage.exceptions.StorageException
		"""
		if isinstance(map, Map):
			map = map.file
		if not isinstance(map, str):
			raise ValueError('Map must be instance or string uid!')

		try:
			success = await self._instance.gbx('RemoveMap', map)
			if success:
				the_map = None
				for m in self._maps:
					if m.file == map:
						the_map = m
						break
				if the_map:
					self._maps.remove(the_map)
		except Fault as e:
			if 'unknown' in e.faultString:
				raise MapNotFound('Dedicated can\'t find map. Already removed?')
			raise MapException('Error when removing map from playlist: {}'.format(e.faultString))

		# Try to save match settings.
		try:
			await self.save_matchsettings()
		except:
			pass

		# Delete the actual file.
		if delete_file:
			try:
				await self._instance.storage.remove_map(map)
			except:
				raise MapException('Can\'t delete map file after removing from playlist.')

	async def save_matchsettings(self, filename=None):
		"""
		Save the current playlist and configuration to the matchsettings file.

		:param filename: Give the filename of the matchsettings, Leave empty to use the current loaded and configured one.
		:type filename: str
		:raise: pyplanet.contrib.map.exceptions.MapException
		:raise: pyplanet.core.storage.exceptions.StorageException
		"""
		setting = settings.MAP_MATCHSETTINGS
		if isinstance(setting, dict) and self._instance.process_name in setting:
			setting = setting[self._instance.process_name]
		if not isinstance(setting, str):
			setting = None

		if not filename and not setting:
			raise ImproperlyConfigured(
				'The setting \'MAP_MATCHSETTINGS\' is not configured for this server! We can\'t save the Match Settings!'
			)
		if not filename:
			filename = 'MatchSettings/{}'.format(
				setting.format(server_login=self._instance.game.server_player_login)
			)

		try:
			await self._instance.gbx('SaveMatchSettings', filename)
		except Exception as e:
			logging.exception(e)
			raise MapException('Can\'t save matchsettings to \'{}\'!'.format(filename)) from e

	async def load_matchsettings(self, filename):
		"""
		Load Match Settings file and insert it into the current map playlist.
		
		:param filename: File to load, relative to Maps folder.
		:return: Boolean if loaded.
		"""
		try:
			if not await self._instance.storage.driver.exists(
				os.path.join(self._instance.storage.MAP_FOLDER, filename)
			):
				raise MapException('Can\'t find match settings file. Does it exist?')
			else:
				self._instance.gbx('LoadMatchSettings', filename)
		except Exception as e:
			logging.warning('Can\'t load match settings!')
			raise MapException('Can\'t load matchsettings according the dedicated server, tried loading from \'{}\'!'.format(filename)) from e<|MERGE_RESOLUTION|>--- conflicted
+++ resolved
@@ -1,9 +1,6 @@
 import asyncio
-<<<<<<< HEAD
 import os
-=======
 import logging
->>>>>>> cb44dabf
 
 from xmlrpc.client import Fault
 from peewee import DoesNotExist
@@ -239,7 +236,7 @@
 		gbx_method = 'InsertMap' if insert else 'AddMap'
 
 		try:
-			return await self._instance.gbx(gbx_method, filename)
+			result = await self._instance.gbx(gbx_method, filename)
 		except Fault as e:
 			if 'unknown' in e.faultString:
 				raise MapNotFound('Map is not found on the server.')
@@ -253,6 +250,8 @@
 				await self.save_matchsettings()
 		except Exception as e:
 			handle_exception(e, __name__, 'add_map', extra_data={'EXTRAHOOK': 'Map Insert bug, see #306'})
+
+		return result
 
 	async def upload_map(self, fh, filename, insert=True, overwrite=False):
 		"""
@@ -356,7 +355,7 @@
 	async def load_matchsettings(self, filename):
 		"""
 		Load Match Settings file and insert it into the current map playlist.
-		
+
 		:param filename: File to load, relative to Maps folder.
 		:return: Boolean if loaded.
 		"""
